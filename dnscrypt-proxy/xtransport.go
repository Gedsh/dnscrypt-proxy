--- conflicted
+++ resolved
@@ -127,70 +127,6 @@
 	dlog.Debugf("[%s] IP address [%s] stored to the cache, valid for %v", host, ip, ttl)
 }
 
-<<<<<<< HEAD
-// Save cached IPs to a file for storing data after the application is stopped
-func (xTransport *XTransport) saveCachedIpsToFile() {
-	file, err := os.OpenFile(xTransport.ipsCacheFilePath, os.O_WRONLY|os.O_CREATE|os.O_TRUNC, 0644)
-	if err != nil {
-		dlog.Infof("Unable to access [%v]: [%v]", xTransport.ipsCacheFilePath, err)
-		return
-	}
-	defer file.Close()
-
-	writer := bufio.NewWriter(file)
-
-	for host, cachedIp := range xTransport.cachedIPs.cache {
-		if cachedIp != nil && cachedIp.ip != nil && cachedIp.expiration != nil {
-			line := fmt.Sprintf("%s %s %d\n", host, cachedIp.ip, (*cachedIp.expiration).Unix())
-			_, err := writer.WriteString(line)
-			if err != nil {
-				return
-			}
-		}
-	}
-	_ = writer.Flush()
-}
-
-// ReadCachedIpsFromFile Read cached IPs from a file to minimize plaintext DNS queries
-func (xTransport *XTransport) ReadCachedIpsFromFile() {
-	file, err := os.Open(xTransport.ipsCacheFilePath)
-	if err != nil {
-		return
-	}
-	defer file.Close()
-
-	reader := bufio.NewReader(file)
-
-	for {
-		line, err := reader.ReadString('\n')
-		if err != nil {
-			if err == io.EOF {
-				break
-			} else {
-				return
-			}
-		}
-
-		var host string
-		var ip string
-		var unixTime int64
-
-		_, err = fmt.Sscanf(line, "%s %s %d", &host, &ip, &unixTime)
-		if err != nil {
-			continue
-		}
-		expiration := time.Unix(unixTime, 0)
-		item := &CachedIPItem{ip: net.ParseIP(ip), expiration: &expiration}
-
-		xTransport.cachedIPs.Lock()
-		xTransport.cachedIPs.cache[host] = item
-		xTransport.cachedIPs.Unlock()
-	}
-}
-
-func (xTransport *XTransport) loadCachedIP(host string) (ip net.IP, expired bool) {
-	ip, expired = nil, false
-=======
 // Mark an entry as being updated
 func (xTransport *XTransport) markUpdatingCachedIP(host string) {
 	xTransport.cachedIPs.Lock()
@@ -205,9 +141,68 @@
 	xTransport.cachedIPs.Unlock()
 }
 
+// Save cached IPs to a file for storing data after the application is stopped
+func (xTransport *XTransport) saveCachedIpsToFile() {
+	file, err := os.OpenFile(xTransport.ipsCacheFilePath, os.O_WRONLY|os.O_CREATE|os.O_TRUNC, 0644)
+	if err != nil {
+		dlog.Infof("Unable to access [%v]: [%v]", xTransport.ipsCacheFilePath, err)
+		return
+	}
+	defer file.Close()
+
+	writer := bufio.NewWriter(file)
+
+	for host, cachedIp := range xTransport.cachedIPs.cache {
+		if cachedIp != nil && cachedIp.ip != nil && cachedIp.expiration != nil {
+			line := fmt.Sprintf("%s %s %d\n", host, cachedIp.ip, (*cachedIp.expiration).Unix())
+			_, err := writer.WriteString(line)
+			if err != nil {
+				return
+			}
+		}
+	}
+	_ = writer.Flush()
+}
+
+// ReadCachedIpsFromFile Read cached IPs from a file to minimize plaintext DNS queries
+func (xTransport *XTransport) ReadCachedIpsFromFile() {
+	file, err := os.Open(xTransport.ipsCacheFilePath)
+	if err != nil {
+		return
+	}
+	defer file.Close()
+
+	reader := bufio.NewReader(file)
+
+	for {
+		line, err := reader.ReadString('\n')
+		if err != nil {
+			if err == io.EOF {
+				break
+			} else {
+				return
+			}
+		}
+
+		var host string
+		var ip string
+		var unixTime int64
+
+		_, err = fmt.Sscanf(line, "%s %s %d", &host, &ip, &unixTime)
+		if err != nil {
+			continue
+		}
+		expiration := time.Unix(unixTime, 0)
+		item := &CachedIPItem{ip: net.ParseIP(ip), expiration: &expiration}
+
+		xTransport.cachedIPs.Lock()
+		xTransport.cachedIPs.cache[host] = item
+		xTransport.cachedIPs.Unlock()
+	}
+}
+
 func (xTransport *XTransport) loadCachedIP(host string) (ip net.IP, expired bool, updating bool) {
 	ip, expired, updating = nil, false, false
->>>>>>> 67c12131
 	xTransport.cachedIPs.RLock()
 	item, ok := xTransport.cachedIPs.cache[host]
 	xTransport.cachedIPs.RUnlock()
