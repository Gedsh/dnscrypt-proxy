package main

import (
	"bufio"
	"bytes"
	"context"
	"crypto/sha512"
	"crypto/tls"
	"crypto/x509"
	"encoding/base64"
	"encoding/hex"
	"errors"
	"fmt"
	"io"
	"math/rand"
	"net"
	"net/http"
	"net/url"
	"os"
	"strconv"
	"strings"
	"sync"
	"time"

	"github.com/jedisct1/dlog"
	stamps "github.com/jedisct1/go-dnsstamps"
	"github.com/miekg/dns"
	"github.com/quic-go/quic-go"
	"github.com/quic-go/quic-go/http3"
	"golang.org/x/net/http2"
	netproxy "golang.org/x/net/proxy"
)

const (
	DefaultBootstrapResolver = "9.9.9.9:53"
	DefaultKeepAlive         = 5 * time.Second
	DefaultTimeout           = 30 * time.Second
	SystemResolverIPTTL      = 24 * time.Hour
	MinResolverIPTTL         = 12 * time.Hour
	ExpiredCachedIPGraceTTL  = 15 * time.Minute
)

type CachedIPItem struct {
	ip         net.IP
	expiration *time.Time
}

type CachedIPs struct {
	sync.RWMutex
	cache map[string]*CachedIPItem
}

type AltSupport struct {
	sync.RWMutex
	cache map[string]uint16
}

type XTransport struct {
	transport                *http.Transport
	h3Transport              *http3.RoundTripper
	h3UDPConn                *net.UDPConn
	keepAlive                time.Duration
	timeout                  time.Duration
	cachedIPs                CachedIPs
	altSupport               AltSupport
	internalResolvers        []string
	bootstrapResolvers       []string
	mainProto                string
	ignoreSystemDNS          bool
	internalResolverReady    bool
	useIPv4                  bool
	useIPv6                  bool
	http3                    bool
	tlsDisableSessionTickets bool
	tlsCipherSuite           []uint16
	proxyDialer              *netproxy.Dialer
	httpProxyFunction        func(*http.Request) (*url.URL, error)
	tlsClientCreds           DOHClientCreds
	listenAddresses          []string
	ipsCacheFilePath         string
}

func NewXTransport(listenAddresses []string, ipsCacheFilePath string) *XTransport {
	if err := isIPAndPort(DefaultBootstrapResolver); err != nil {
		panic("DefaultBootstrapResolver does not parse")
	}
	xTransport := XTransport{
		cachedIPs:                CachedIPs{cache: make(map[string]*CachedIPItem)},
		altSupport:               AltSupport{cache: make(map[string]uint16)},
		keepAlive:                DefaultKeepAlive,
		timeout:                  DefaultTimeout,
		bootstrapResolvers:       []string{DefaultBootstrapResolver},
		mainProto:                "",
		ignoreSystemDNS:          true,
		useIPv4:                  true,
		useIPv6:                  false,
		tlsDisableSessionTickets: false,
		tlsCipherSuite:           nil,
		listenAddresses:          listenAddresses,
		ipsCacheFilePath:         ipsCacheFilePath,
	}
	return &xTransport
}

func ParseIP(ipStr string) net.IP {
	return net.ParseIP(strings.TrimRight(strings.TrimLeft(ipStr, "["), "]"))
}

// If ttl < 0, never expire
// Otherwise, ttl is set to max(ttl, MinResolverIPTTL)
func (xTransport *XTransport) saveCachedIP(host string, ip net.IP, ttl time.Duration) {
	item := &CachedIPItem{ip: ip, expiration: nil}
	if ttl >= 0 {
		if ttl < MinResolverIPTTL {
			ttl = MinResolverIPTTL
		}
		expiration := time.Now().Add(ttl)
		item.expiration = &expiration
	}
	xTransport.cachedIPs.Lock()
	xTransport.cachedIPs.cache[host] = item
	xTransport.saveCachedIpsToFile()
	xTransport.cachedIPs.Unlock()
}

// Save cached IPs to a file for storing data after the application is stopped
func (xTransport *XTransport) saveCachedIpsToFile() {
	file, err := os.OpenFile(xTransport.ipsCacheFilePath, os.O_WRONLY|os.O_CREATE|os.O_TRUNC, 0644)
	if err != nil {
		dlog.Infof("Unable to access [%v]: [%v]", xTransport.ipsCacheFilePath, err)
		return
	}
	defer file.Close()

	writer := bufio.NewWriter(file)

	for host, cachedIp := range xTransport.cachedIPs.cache {
		if cachedIp != nil && cachedIp.ip != nil && cachedIp.expiration != nil {
			line := fmt.Sprintf("%s %s %d\n", host, cachedIp.ip, (*cachedIp.expiration).Unix())
			_, err := writer.WriteString(line)
			if err != nil {
				return
			}
		}
	}
	_ = writer.Flush()
}

// ReadCachedIpsFromFile Read cached IPs from a file to minimize plaintext DNS queries
func (xTransport *XTransport) ReadCachedIpsFromFile() {
	file, err := os.Open(xTransport.ipsCacheFilePath)
	if err != nil {
		return
	}
	defer file.Close()

	reader := bufio.NewReader(file)

	for {
		line, err := reader.ReadString('\n')
		if err != nil {
			if err == io.EOF {
				break
			} else {
				return
			}
		}

		var host string
		var ip string
		var unixTime int64

		_, err = fmt.Sscanf(line, "%s %s %d", &host, &ip, &unixTime)
		if err != nil {
			continue
		}
		expiration := time.Unix(unixTime, 0)
		item := &CachedIPItem{ip: net.ParseIP(ip), expiration: &expiration}

		xTransport.cachedIPs.Lock()
		xTransport.cachedIPs.cache[host] = item
		xTransport.cachedIPs.Unlock()
	}
}

func (xTransport *XTransport) loadCachedIP(host string) (ip net.IP, expired bool) {
	ip, expired = nil, false
	xTransport.cachedIPs.RLock()
	item, ok := xTransport.cachedIPs.cache[host]
	xTransport.cachedIPs.RUnlock()
	if !ok {
		return
	}
	ip = item.ip
	expiration := item.expiration
	if expiration != nil && time.Until(*expiration) < 0 {
		expired = true
	}
	return
}

func (xTransport *XTransport) rebuildTransport() {
	dlog.Debug("Rebuilding transport")
	if xTransport.transport != nil {
		if xTransport.h3Transport != nil {
			xTransport.h3Transport.Close()
			if xTransport.h3UDPConn != nil {
				xTransport.h3UDPConn.Close()
				xTransport.h3UDPConn = nil
			}
		} else {
			xTransport.transport.CloseIdleConnections()
		}
	}
	timeout := xTransport.timeout
	transport := &http.Transport{
		DisableKeepAlives:      false,
		DisableCompression:     true,
		MaxIdleConns:           1,
		IdleConnTimeout:        xTransport.keepAlive,
		ResponseHeaderTimeout:  timeout,
		ExpectContinueTimeout:  timeout,
		MaxResponseHeaderBytes: 4096,
		DialContext: func(ctx context.Context, network, addrStr string) (net.Conn, error) {
			host, port := ExtractHostAndPort(addrStr, stamps.DefaultPort)
			ipOnly := host
			// resolveAndUpdateCache() is always called in `Fetch()` before the `Dial()`
			// method is used, so that a cached entry must be present at this point.
			cachedIP, _ := xTransport.loadCachedIP(host)
			if cachedIP != nil {
				if ipv4 := cachedIP.To4(); ipv4 != nil {
					ipOnly = ipv4.String()
				} else {
					ipOnly = "[" + cachedIP.String() + "]"
				}
			} else {
				dlog.Debugf("[%s] IP address was not cached in DialContext", host)
			}
			addrStr = ipOnly + ":" + strconv.Itoa(port)
			if xTransport.proxyDialer == nil {
				dialer := &net.Dialer{Timeout: timeout, KeepAlive: timeout, DualStack: true}
				return dialer.DialContext(ctx, network, addrStr)
			}
			return (*xTransport.proxyDialer).Dial(network, addrStr)
		},
	}
	if xTransport.httpProxyFunction != nil {
		transport.Proxy = xTransport.httpProxyFunction
	}

	clientCreds := xTransport.tlsClientCreds

	tlsClientConfig := tls.Config{}
	certPool, certPoolErr := x509.SystemCertPool()

	if clientCreds.rootCA != "" {
		if certPool == nil {
			dlog.Fatalf("Additional CAs not supported on this platform: %v", certPoolErr)
		}
		additionalCaCert, err := os.ReadFile(clientCreds.rootCA)
		if err != nil {
			dlog.Fatal(err)
		}
		certPool.AppendCertsFromPEM(additionalCaCert)
	}

	if certPool != nil {
		// Some operating systems don't include Let's Encrypt ISRG Root X1 certificate yet
		letsEncryptX1Cert := []byte(`-----BEGIN CERTIFICATE-----
 MIIFazCCA1OgAwIBAgIRAIIQz7DSQONZRGPgu2OCiwAwDQYJKoZIhvcNAQELBQAwTzELMAkGA1UEBhMCVVMxKTAnBgNVBAoTIEludGVybmV0IFNlY3VyaXR5IFJlc2VhcmNoIEdyb3VwMRUwEwYDVQQDEwxJU1JHIFJvb3QgWDEwHhcNMTUwNjA0MTEwNDM4WhcNMzUwNjA0MTEwNDM4WjBPMQswCQYDVQQGEwJVUzEpMCcGA1UEChMgSW50ZXJuZXQgU2VjdXJpdHkgUmVzZWFyY2ggR3JvdXAxFTATBgNVBAMTDElTUkcgUm9vdCBYMTCCAiIwDQYJKoZIhvcNAQEBBQADggIPADCCAgoCggIBAK3oJHP0FDfzm54rVygch77ct984kIxuPOZXoHj3dcKi/vVqbvYATyjb3miGbESTtrFj/RQSa78f0uoxmyF+0TM8ukj13Xnfs7j/EvEhmkvBioZxaUpmZmyPfjxwv60pIgbz5MDmgK7iS4+3mX6UA5/TR5d8mUgjU+g4rk8Kb4Mu0UlXjIB0ttov0DiNewNwIRt18jA8+o+u3dpjq+sWT8KOEUt+zwvo/7V3LvSye0rgTBIlDHCNAymg4VMk7BPZ7hm/ELNKjD+Jo2FR3qyHB5T0Y3HsLuJvW5iB4YlcNHlsdu87kGJ55tukmi8mxdAQ4Q7e2RCOFvu396j3x+UCB5iPNgiV5+I3lg02dZ77DnKxHZu8A/lJBdiB3QW0KtZB6awBdpUKD9jf1b0SHzUvKBds0pjBqAlkd25HN7rOrFleaJ1/ctaJxQZBKT5ZPt0m9STJEadao0xAH0ahmbWnOlFuhjuefXKnEgV4We0+UXgVCwOPjdAvBbI+e0ocS3MFEvzG6uBQE3xDk3SzynTnjh8BCNAw1FtxNrQHusEwMFxIt4I7mKZ9YIqioymCzLq9gwQbooMDQaHWBfEbwrbwqHyGO0aoSCqI3Haadr8faqU9GY/rOPNk3sgrDQoo//fb4hVC1CLQJ13hef4Y53CIrU7m2Ys6xt0nUW7/vGT1M0NPAgMBAAGjQjBAMA4GA1UdDwEB/wQEAwIBBjAPBgNVHRMBAf8EBTADAQH/MB0GA1UdDgQWBBR5tFnme7bl5AFzgAiIyBpY9umbbjANBgkqhkiG9w0BAQsFAAOCAgEAVR9YqbyyqFDQDLHYGmkgJykIrGF1XIpu+ILlaS/V9lZLubhzEFnTIZd+50xx+7LSYK05qAvqFyFWhfFQDlnrzuBZ6brJFe+GnY+EgPbk6ZGQ3BebYhtF8GaV0nxvwuo77x/Py9auJ/GpsMiu/X1+mvoiBOv/2X/qkSsisRcOj/KKNFtY2PwByVS5uCbMiogziUwthDyC3+6WVwW6LLv3xLfHTjuCvjHIInNzktHCgKQ5ORAzI4JMPJ+GslWYHb4phowim57iaztXOoJwTdwJx4nLCgdNbOhdjsnvzqvHu7UrTkXWStAmzOVyyghqpZXjFaH3pO3JLF+l+/+sKAIuvtd7u+Nxe5AW0wdeRlN8NwdCjNPElpzVmbUq4JUagEiuTDkHzsxHpFKVK7q4+63SM1N95R1NbdWhscdCb+ZAJzVcoyi3B43njTOQ5yOf+1CceWxG1bQVs5ZufpsMljq4Ui0/1lvh+wjChP4kqKOJ2qxq4RgqsahDYVvTH9w7jXbyLeiNdd8XM2w9U/t7y0Ff/9yi0GE44Za4rF2LN9d11TPAmRGunUHBcnWEvgJBQl9nJEiU0Zsnvgc/ubhPgXRR4Xq37Z0j4r7g1SgEEzwxA57demyPxgcYxn/eR44/KJ4EBs+lVDR3veyJm+kXQ99b21/+jh5Xos1AnX5iItreGCc=
 -----END CERTIFICATE-----`)
		certPool.AppendCertsFromPEM(letsEncryptX1Cert)
		tlsClientConfig.RootCAs = certPool
	}

	if clientCreds.clientCert != "" {
		cert, err := tls.LoadX509KeyPair(clientCreds.clientCert, clientCreds.clientKey)
		if err != nil {
			dlog.Fatalf(
				"Unable to use certificate [%v] (key: [%v]): %v",
				clientCreds.clientCert,
				clientCreds.clientKey,
				err,
			)
		}
		tlsClientConfig.Certificates = []tls.Certificate{cert}
	}

	if xTransport.tlsDisableSessionTickets || xTransport.tlsCipherSuite != nil {
		tlsClientConfig.SessionTicketsDisabled = xTransport.tlsDisableSessionTickets
		if !xTransport.tlsDisableSessionTickets {
			tlsClientConfig.ClientSessionCache = tls.NewLRUClientSessionCache(10)
		}
		if xTransport.tlsCipherSuite != nil {
			tlsClientConfig.PreferServerCipherSuites = false
			tlsClientConfig.CipherSuites = xTransport.tlsCipherSuite

			// Go doesn't allow changing the cipher suite with TLS 1.3
			// So, check if the requested set of ciphers matches the TLS 1.3 suite.
			// If it doesn't, downgrade to TLS 1.2
			compatibleSuitesCount := 0
			for _, suite := range tls.CipherSuites() {
				if suite.Insecure {
					continue
				}
				for _, supportedVersion := range suite.SupportedVersions {
					if supportedVersion != tls.VersionTLS13 {
						for _, expectedSuiteID := range xTransport.tlsCipherSuite {
							if expectedSuiteID == suite.ID {
								compatibleSuitesCount += 1
								break
							}
						}
					}
				}
			}
			if compatibleSuitesCount != len(tls.CipherSuites()) {
				dlog.Notice("Explicit cipher suite configured - downgrading to TLS 1.2")
				tlsClientConfig.MaxVersion = tls.VersionTLS12
			}
		}
	}
	transport.TLSClientConfig = &tlsClientConfig
	if http2Transport, err := http2.ConfigureTransports(transport); err != nil {
		http2Transport.ReadIdleTimeout = timeout
		http2Transport.AllowHTTP = false
	}
	xTransport.transport = transport
	if xTransport.http3 {
		h3Transport := &http3.RoundTripper{DisableCompression: true, TLSClientConfig: &tlsClientConfig, Dial: func(ctx context.Context, addrStr string, tlsCfg *tls.Config, cfg *quic.Config) (quic.EarlyConnection, error) {
			dlog.Debugf("Dialing for H3: [%v]", addrStr)
			host, port := ExtractHostAndPort(addrStr, stamps.DefaultPort)
			ipOnly := host
			cachedIP, _ := xTransport.loadCachedIP(host)
			if cachedIP != nil {
				if ipv4 := cachedIP.To4(); ipv4 != nil {
					ipOnly = ipv4.String()
				} else {
					ipOnly = "[" + cachedIP.String() + "]"
				}
			} else {
				dlog.Debugf("[%s] IP address was not cached in H3 DialContext", host)
			}
			addrStr = ipOnly + ":" + strconv.Itoa(port)
			udpAddr, err := net.ResolveUDPAddr("udp", addrStr)
			if err != nil {
				return nil, err
			}
			if xTransport.h3UDPConn == nil {
				xTransport.h3UDPConn, err = net.ListenUDP("udp", &net.UDPAddr{IP: net.IPv4zero, Port: 0})
				if err != nil {
					return nil, err
				}
			}
			return quic.DialEarlyContext(ctx, xTransport.h3UDPConn, udpAddr, host, tlsCfg, cfg)
		}}
		xTransport.h3Transport = h3Transport
	}
}

func (xTransport *XTransport) resolveUsingSystem(host string) (ip net.IP, ttl time.Duration, err error) {
	ttl = SystemResolverIPTTL
	var foundIPs []string
	foundIPs, err = net.LookupHost(host)
	if err != nil {
		return
	}
	ips := make([]net.IP, 0)
	for _, ip := range foundIPs {
		if foundIP := net.ParseIP(ip); foundIP != nil {
			if xTransport.useIPv4 {
				if ipv4 := foundIP.To4(); ipv4 != nil {
					ips = append(ips, foundIP)
				}
			}
			if xTransport.useIPv6 {
				if ipv6 := foundIP.To16(); ipv6 != nil {
					ips = append(ips, foundIP)
				}
			}
		}
	}
	if len(ips) > 0 {
		ip = ips[rand.Intn(len(ips))]
	}
	return
}

func (xTransport *XTransport) resolveUsingResolver(
	proto, host string,
	resolver string,
) (ip net.IP, ttl time.Duration, err error) {
	dnsClient := dns.Client{Net: proto}
	if xTransport.useIPv4 {
		msg := dns.Msg{}
		msg.SetQuestion(dns.Fqdn(host), dns.TypeA)
		msg.SetEdns0(uint16(MaxDNSPacketSize), true)
		var in *dns.Msg
		if in, _, err = dnsClient.Exchange(&msg, resolver); err == nil {
			answers := make([]dns.RR, 0)
			for _, answer := range in.Answer {
				if answer.Header().Rrtype == dns.TypeA {
					answers = append(answers, answer)
				}
			}
			if len(answers) > 0 {
				answer := answers[rand.Intn(len(answers))]
				ip = answer.(*dns.A).A
				ttl = time.Duration(answer.Header().Ttl) * time.Second
				return
			}
		}
	}
	if xTransport.useIPv6 {
		msg := dns.Msg{}
		msg.SetQuestion(dns.Fqdn(host), dns.TypeAAAA)
		msg.SetEdns0(uint16(MaxDNSPacketSize), true)
		var in *dns.Msg
		if in, _, err = dnsClient.Exchange(&msg, resolver); err == nil {
			answers := make([]dns.RR, 0)
			for _, answer := range in.Answer {
				if answer.Header().Rrtype == dns.TypeAAAA {
					answers = append(answers, answer)
				}
			}
			if len(answers) > 0 {
				answer := answers[rand.Intn(len(answers))]
				ip = answer.(*dns.AAAA).AAAA
				ttl = time.Duration(answer.Header().Ttl) * time.Second
				return
			}
		}
	}
	return
}

func (xTransport *XTransport) resolveUsingResolvers(
	proto, host string,
	resolvers []string,
) (ip net.IP, ttl time.Duration, err error) {
	err = errors.New("Empty resolvers")
	for i, resolver := range resolvers {
		ip, ttl, err = xTransport.resolveUsingResolver(proto, host, resolver)
		if err == nil {
			if i > 0 {
				dlog.Infof("Resolution succeeded with resolver %s[%s]", proto, resolver)
				resolvers[0], resolvers[i] = resolvers[i], resolvers[0]
			}
			break
		}
		dlog.Infof("Unable to resolve [%s] using resolver %s[%s]: %v", host, proto, resolver, err)
	}
	return
}

//Resolve the host using its own encrypted connection if available
func (xTransport *XTransport) resolveUsingItself(
	host string,
) (ip net.IP, ttl time.Duration, err error) {

	if len(xTransport.listenAddresses) == 0 {
		return nil, 0, errors.New("at least one listening IP address must be configured")
	}

	ip, ttl, err = xTransport.resolveUsingResolver("tcp", host, xTransport.listenAddresses[0])
	if err == nil {
		dlog.Info("Resolution succeeded with encrypted query")
	} else {
		dlog.Infof("Unable to resolve [%s] using encrypted query %v", host, err)
	}
	return
}

// If a name is not present in the cache, resolve the name and update the cache
func (xTransport *XTransport) resolveAndUpdateCache(host string) error {
	if xTransport.proxyDialer != nil || xTransport.httpProxyFunction != nil {
		return nil
	}
	if ParseIP(host) != nil {
		return nil
	}
	cachedIP, expired := xTransport.loadCachedIP(host)
	if cachedIP != nil && !expired {
		return nil
	}
	var foundIP net.IP
	var ttl time.Duration
	var err error
<<<<<<< HEAD

	foundIP, ttl, err = xTransport.resolveUsingItself(host)

	if err != nil && !xTransport.ignoreSystemDNS {
=======
	protos := []string{"udp", "tcp"}
	if xTransport.mainProto == "tcp" {
		protos = []string{"tcp", "udp"}
	}
	if xTransport.ignoreSystemDNS {
		if xTransport.internalResolverReady {
			for _, proto := range protos {
				foundIP, ttl, err = xTransport.resolveUsingResolvers(proto, host, xTransport.internalResolvers)
				if err == nil {
					break
				}
			}
		} else {
			err = errors.New("Service is not usable yet")
			dlog.Notice(err)
		}
	} else {
>>>>>>> d381af55
		foundIP, ttl, err = xTransport.resolveUsingSystem(host)
		if err != nil {
			err = errors.New("System DNS is not usable yet")
			dlog.Notice(err)
		}
	}
	if err != nil {
		for _, proto := range protos {
			if err != nil {
				dlog.Noticef(
					"Resolving server host [%s] using bootstrap resolvers over %s",
					host,
					proto,
				)
			}
			foundIP, ttl, err = xTransport.resolveUsingResolvers(proto, host, xTransport.bootstrapResolvers)
			if err == nil {
				break
			}
		}
	}
	if err != nil && xTransport.ignoreSystemDNS {
		dlog.Noticef("Bootstrap resolvers didn't respond - Trying with the system resolver as a last resort")
		foundIP, ttl, err = xTransport.resolveUsingSystem(host)
	}
	if ttl < MinResolverIPTTL {
		ttl = MinResolverIPTTL
	}
	if err != nil {
		if cachedIP != nil {
			dlog.Noticef("Using stale [%v] cached address for a grace period", host)
			foundIP = cachedIP
			ttl = ExpiredCachedIPGraceTTL
		} else {
			return err
		}
	}
	if foundIP == nil {
		return fmt.Errorf("no IP address found for [%s]", host)
	}
	xTransport.saveCachedIP(host, foundIP, ttl)
	dlog.Debugf("[%s] IP address [%s] added to the cache, valid for %v", host, foundIP, ttl)
	return nil
}

func (xTransport *XTransport) Fetch(
	method string,
	url *url.URL,
	accept string,
	contentType string,
	body *[]byte,
	timeout time.Duration,
) ([]byte, int, *tls.ConnectionState, time.Duration, error) {
	if timeout <= 0 {
		timeout = xTransport.timeout
	}
	client := http.Client{
		Transport: xTransport.transport,
		Timeout:   timeout,
	}
	host, port := ExtractHostAndPort(url.Host, 443)
	hasAltSupport := false
	if xTransport.h3Transport != nil {
		xTransport.altSupport.RLock()
		var altPort uint16
		altPort, hasAltSupport = xTransport.altSupport.cache[url.Host]
		xTransport.altSupport.RUnlock()
		if hasAltSupport {
			if int(altPort) == port {
				client.Transport = xTransport.h3Transport
				dlog.Debugf("Using HTTP/3 transport for [%s]", url.Host)
			}
		}
	}
	header := map[string][]string{"User-Agent": {"dnscrypt-proxy"}}
	if len(accept) > 0 {
		header["Accept"] = []string{accept}
	}
	if len(contentType) > 0 {
		header["Content-Type"] = []string{contentType}
	}
	header["Cache-Control"] = []string{"max-stale"}
	if body != nil {
		h := sha512.Sum512(*body)
		qs := url.Query()
		qs.Add("body_hash", hex.EncodeToString(h[:32]))
		url2 := *url
		url2.RawQuery = qs.Encode()
		url = &url2
	}
	if xTransport.proxyDialer == nil && strings.HasSuffix(host, ".onion") {
		return nil, 0, nil, 0, errors.New("Onion service is not reachable without Tor")
	}
	if err := xTransport.resolveAndUpdateCache(host); err != nil {
		dlog.Errorf(
			"Unable to resolve [%v] - Make sure that the system resolver works, or that `bootstrap_resolvers` has been set to resolvers that can be reached",
			host,
		)
		return nil, 0, nil, 0, err
	}
	req := &http.Request{
		Method: method,
		URL:    url,
		Header: header,
		Close:  false,
	}
	if body != nil {
		req.ContentLength = int64(len(*body))
		req.Body = io.NopCloser(bytes.NewReader(*body))
	}
	start := time.Now()
	resp, err := client.Do(req)
	rtt := time.Since(start)
	if err == nil {
		if resp == nil {
			err = errors.New("Webserver returned an error")
		} else if resp.StatusCode < 200 || resp.StatusCode > 299 {
			err = errors.New(resp.Status)
		}
	} else {
		if hasAltSupport {
			dlog.Debugf("HTTP client error: [%v] - closing H3 connections", err)
			xTransport.h3Transport.Close()
		} else {
			dlog.Debugf("HTTP client error: [%v] - closing idle connections", err)
			xTransport.transport.CloseIdleConnections()
		}
	}
	statusCode := 503
	if resp != nil {
		statusCode = resp.StatusCode
	}
	if err != nil {
		dlog.Debugf("[%s]: [%s]", req.URL, err)
		if xTransport.tlsCipherSuite != nil && strings.Contains(err.Error(), "handshake failure") {
			dlog.Warnf(
				"TLS handshake failure - Try changing or deleting the tls_cipher_suite value in the configuration file",
			)
			xTransport.tlsCipherSuite = nil
			xTransport.rebuildTransport()
		}
		return nil, statusCode, nil, rtt, err
	}
	if xTransport.h3Transport != nil && !hasAltSupport {
		if alt, found := resp.Header["Alt-Svc"]; found {
			dlog.Debugf("Alt-Svc [%s]: [%s]", url.Host, alt)
			altPort := uint16(port & 0xffff)
			for i, xalt := range alt {
				for j, v := range strings.Split(xalt, ";") {
					if i >= 8 || j >= 16 {
						break
					}
					v = strings.TrimSpace(v)
					if strings.HasPrefix(v, "h3=\":") {
						v = strings.TrimPrefix(v, "h3=\":")
						v = strings.TrimSuffix(v, "\"")
						if xAltPort, err := strconv.ParseUint(v, 10, 16); err == nil && xAltPort <= 65535 {
							altPort = uint16(xAltPort)
							dlog.Debugf("Using HTTP/3 for [%s]", url.Host)
							break
						}
					}
				}
			}
			xTransport.altSupport.Lock()
			xTransport.altSupport.cache[url.Host] = altPort
			dlog.Debugf("Caching altPort for [%v]", url.Host)
			xTransport.altSupport.Unlock()
		}
	}
	tls := resp.TLS
	bin, err := io.ReadAll(io.LimitReader(resp.Body, MaxHTTPBodyLength))
	if err != nil {
		return nil, statusCode, tls, rtt, err
	}
	resp.Body.Close()
	return bin, statusCode, tls, rtt, err
}

func (xTransport *XTransport) Get(
	url *url.URL,
	accept string,
	timeout time.Duration,
) ([]byte, int, *tls.ConnectionState, time.Duration, error) {
	return xTransport.Fetch("GET", url, accept, "", nil, timeout)
}

func (xTransport *XTransport) Post(
	url *url.URL,
	accept string,
	contentType string,
	body *[]byte,
	timeout time.Duration,
) ([]byte, int, *tls.ConnectionState, time.Duration, error) {
	return xTransport.Fetch("POST", url, accept, contentType, body, timeout)
}

func (xTransport *XTransport) dohLikeQuery(
	dataType string,
	useGet bool,
	url *url.URL,
	body []byte,
	timeout time.Duration,
) ([]byte, int, *tls.ConnectionState, time.Duration, error) {
	if useGet {
		qs := url.Query()
		encBody := base64.RawURLEncoding.EncodeToString(body)
		qs.Add("dns", encBody)
		url2 := *url
		url2.RawQuery = qs.Encode()
		return xTransport.Get(&url2, dataType, timeout)
	}
	return xTransport.Post(url, dataType, dataType, &body, timeout)
}

func (xTransport *XTransport) DoHQuery(
	useGet bool,
	url *url.URL,
	body []byte,
	timeout time.Duration,
) ([]byte, int, *tls.ConnectionState, time.Duration, error) {
	return xTransport.dohLikeQuery("application/dns-message", useGet, url, body, timeout)
}

func (xTransport *XTransport) ObliviousDoHQuery(
	useGet bool,
	url *url.URL,
	body []byte,
	timeout time.Duration,
) ([]byte, int, *tls.ConnectionState, time.Duration, error) {
	return xTransport.dohLikeQuery("application/oblivious-dns-message", useGet, url, body, timeout)
}<|MERGE_RESOLUTION|>--- conflicted
+++ resolved
@@ -76,11 +76,10 @@
 	proxyDialer              *netproxy.Dialer
 	httpProxyFunction        func(*http.Request) (*url.URL, error)
 	tlsClientCreds           DOHClientCreds
-	listenAddresses          []string
 	ipsCacheFilePath         string
 }
 
-func NewXTransport(listenAddresses []string, ipsCacheFilePath string) *XTransport {
+func NewXTransport(ipsCacheFilePath string) *XTransport {
 	if err := isIPAndPort(DefaultBootstrapResolver); err != nil {
 		panic("DefaultBootstrapResolver does not parse")
 	}
@@ -96,7 +95,6 @@
 		useIPv6:                  false,
 		tlsDisableSessionTickets: false,
 		tlsCipherSuite:           nil,
-		listenAddresses:          listenAddresses,
 		ipsCacheFilePath:         ipsCacheFilePath,
 	}
 	return &xTransport
@@ -453,24 +451,6 @@
 	return
 }
 
-//Resolve the host using its own encrypted connection if available
-func (xTransport *XTransport) resolveUsingItself(
-	host string,
-) (ip net.IP, ttl time.Duration, err error) {
-
-	if len(xTransport.listenAddresses) == 0 {
-		return nil, 0, errors.New("at least one listening IP address must be configured")
-	}
-
-	ip, ttl, err = xTransport.resolveUsingResolver("tcp", host, xTransport.listenAddresses[0])
-	if err == nil {
-		dlog.Info("Resolution succeeded with encrypted query")
-	} else {
-		dlog.Infof("Unable to resolve [%s] using encrypted query %v", host, err)
-	}
-	return
-}
-
 // If a name is not present in the cache, resolve the name and update the cache
 func (xTransport *XTransport) resolveAndUpdateCache(host string) error {
 	if xTransport.proxyDialer != nil || xTransport.httpProxyFunction != nil {
@@ -486,36 +466,31 @@
 	var foundIP net.IP
 	var ttl time.Duration
 	var err error
-<<<<<<< HEAD
-
-	foundIP, ttl, err = xTransport.resolveUsingItself(host)
-
-	if err != nil && !xTransport.ignoreSystemDNS {
-=======
 	protos := []string{"udp", "tcp"}
 	if xTransport.mainProto == "tcp" {
 		protos = []string{"tcp", "udp"}
 	}
-	if xTransport.ignoreSystemDNS {
-		if xTransport.internalResolverReady {
-			for _, proto := range protos {
-				foundIP, ttl, err = xTransport.resolveUsingResolvers(proto, host, xTransport.internalResolvers)
-				if err == nil {
-					break
-				}
-			}
-		} else {
-			err = errors.New("Service is not usable yet")
-			dlog.Notice(err)
+
+	if xTransport.internalResolverReady {
+		for _, proto := range protos {
+			foundIP, ttl, err = xTransport.resolveUsingResolvers(proto, host, xTransport.internalResolvers)
+			if err == nil {
+				break
+			}
 		}
 	} else {
->>>>>>> d381af55
+		err = errors.New("Service is not usable yet")
+		dlog.Notice(err)
+	}
+
+	if err != nil && !xTransport.ignoreSystemDNS {
 		foundIP, ttl, err = xTransport.resolveUsingSystem(host)
 		if err != nil {
 			err = errors.New("System DNS is not usable yet")
 			dlog.Notice(err)
 		}
 	}
+
 	if err != nil {
 		for _, proto := range protos {
 			if err != nil {
