package main

import (
	"encoding/json"
	"errors"
	"fmt"
	"math/rand"
	"os"
	"path"
	"path/filepath"
	"strconv"
	"strings"
	"time"

	"github.com/BurntSushi/toml"
	"github.com/jedisct1/dlog"
	stamps "github.com/jedisct1/go-dnsstamps"
)

const (
	MaxTimeout             = 3600
	DefaultNetprobeAddress = "9.9.9.9:53"
)

type Config struct {
	LogLevel                 int                `toml:"log_level"`
	LogFile                  *string            `toml:"log_file"`
	LogFileLatest            bool               `toml:"log_file_latest"`
	UseSyslog                bool               `toml:"use_syslog"`
	ServerNames              []string           `toml:"server_names"`
	DisabledServerNames      []string           `toml:"disabled_server_names"`
	ListenAddresses          []string           `toml:"listen_addresses"`
	LocalDoH                 LocalDoHConfig     `toml:"local_doh"`
	MonitoringUI             MonitoringUIConfig `toml:"monitoring_ui"`
	UserName                 string             `toml:"user_name"`
	ForceTCP                 bool               `toml:"force_tcp"`
	HTTP3                    bool               `toml:"http3"`
	HTTP3Probe               bool               `toml:"http3_probe"`
	Timeout                  int                `toml:"timeout"`
	KeepAlive                int                `toml:"keepalive"`
	Proxy                    string             `toml:"proxy"`
	CertRefreshConcurrency   int                `toml:"cert_refresh_concurrency"`
	CertRefreshDelay         int                `toml:"cert_refresh_delay"`
	CertIgnoreTimestamp      bool               `toml:"cert_ignore_timestamp"`
	EphemeralKeys            bool               `toml:"dnscrypt_ephemeral_keys"`
	LBStrategy               string             `toml:"lb_strategy"`
	LBEstimator              bool               `toml:"lb_estimator"`
	BlockIPv6                bool               `toml:"block_ipv6"`
	BlockUnqualified         bool               `toml:"block_unqualified"`
	BlockUndelegated         bool               `toml:"block_undelegated"`
	EnableHotReload          bool               `toml:"enable_hot_reload"`
	Cache                    bool
	CacheSize                int                         `toml:"cache_size"`
	CacheNegTTL              uint32                      `toml:"cache_neg_ttl"`
	CacheNegMinTTL           uint32                      `toml:"cache_neg_min_ttl"`
	CacheNegMaxTTL           uint32                      `toml:"cache_neg_max_ttl"`
	CacheMinTTL              uint32                      `toml:"cache_min_ttl"`
	CacheMaxTTL              uint32                      `toml:"cache_max_ttl"`
	RejectTTL                uint32                      `toml:"reject_ttl"`
	CloakTTL                 uint32                      `toml:"cloak_ttl"`
	QueryLog                 QueryLogConfig              `toml:"query_log"`
	NxLog                    NxLogConfig                 `toml:"nx_log"`
	BlockName                BlockNameConfig             `toml:"blocked_names"`
	BlockNameLegacy          BlockNameConfigLegacy       `toml:"blacklist"`
	WhitelistNameLegacy      WhitelistNameConfigLegacy   `toml:"whitelist"`
	AllowedName              AllowedNameConfig           `toml:"allowed_names"`
	BlockIP                  BlockIPConfig               `toml:"blocked_ips"`
	BlockIPLegacy            BlockIPConfigLegacy         `toml:"ip_blacklist"`
	AllowIP                  AllowIPConfig               `toml:"allowed_ips"`
	ForwardFile              string                      `toml:"forwarding_rules"`
	CloakFile                string                      `toml:"cloaking_rules"`
	CaptivePortals           CaptivePortalsConfig        `toml:"captive_portals"`
	StaticsConfig            map[string]StaticConfig     `toml:"static"`
	SourcesConfig            map[string]SourceConfig     `toml:"sources"`
	BrokenImplementations    BrokenImplementationsConfig `toml:"broken_implementations"`
	SourceRequireDNSSEC      bool                        `toml:"require_dnssec"`
	SourceRequireNoLog       bool                        `toml:"require_nolog"`
	SourceRequireNoFilter    bool                        `toml:"require_nofilter"`
	SourceDNSCrypt           bool                        `toml:"dnscrypt_servers"`
	SourceDoH                bool                        `toml:"doh_servers"`
	SourceODoH               bool                        `toml:"odoh_servers"`
	SourceIPv4               bool                        `toml:"ipv4_servers"`
	SourceIPv6               bool                        `toml:"ipv6_servers"`
	MaxClients               uint32                      `toml:"max_clients"`
	BootstrapResolversLegacy []string                    `toml:"fallback_resolvers"`
	BootstrapResolvers       []string                    `toml:"bootstrap_resolvers"`
	IgnoreSystemDNS          bool                        `toml:"ignore_system_dns"`
	AllWeeklyRanges          map[string]WeeklyRangesStr  `toml:"schedules"`
	LogMaxSize               int                         `toml:"log_files_max_size"`
	LogMaxAge                int                         `toml:"log_files_max_age"`
	LogMaxBackups            int                         `toml:"log_files_max_backups"`
	TLSDisableSessionTickets bool                        `toml:"tls_disable_session_tickets"`
	TLSCipherSuite           []uint16                    `toml:"tls_cipher_suite"`
	TLSKeyLogFile            string                      `toml:"tls_key_log_file"`
	NetprobeAddress          string                      `toml:"netprobe_address"`
	NetprobeTimeout          int                         `toml:"netprobe_timeout"`
	OfflineMode              bool                        `toml:"offline_mode"`
	HTTPProxyURL             string                      `toml:"http_proxy"`
	RefusedCodeInResponses   bool                        `toml:"refused_code_in_responses"`
	BlockedQueryResponse     string                      `toml:"blocked_query_response"`
	QueryMeta                []string                    `toml:"query_meta"`
	CloakedPTR               bool                        `toml:"cloak_ptr"`
	AnonymizedDNS            AnonymizedDNSConfig         `toml:"anonymized_dns"`
	DoHClientX509Auth        DoHClientX509AuthConfig     `toml:"doh_client_x509_auth"`
	DoHClientX509AuthLegacy  DoHClientX509AuthConfig     `toml:"tls_client_auth"`
	DNS64                    DNS64Config                 `toml:"dns64"`
	EDNSClientSubnet         []string                    `toml:"edns_client_subnet"`
}

func newConfig() Config {
	return Config{
		LogLevel:        int(dlog.LogLevel()),
		LogFileLatest:   true,
		ListenAddresses: []string{"127.0.0.1:53"},
		LocalDoH:        LocalDoHConfig{Path: "/dns-query"},
		MonitoringUI: MonitoringUIConfig{
			Enabled:        false,
			ListenAddress:  "127.0.0.1:8080",
			Username:       "admin", // Set to empty string to disable authentication
			Password:       "changeme",
			EnableQueryLog: false,
			PrivacyLevel:   2,
		},
		Timeout:                  5000,
		KeepAlive:                5,
		CertRefreshConcurrency:   10,
		CertRefreshDelay:         240,
		HTTP3:                    false,
		HTTP3Probe:               false,
		CertIgnoreTimestamp:      false,
		EphemeralKeys:            false,
		Cache:                    true,
		CacheSize:                512,
		CacheNegTTL:              0,
		CacheNegMinTTL:           60,
		CacheNegMaxTTL:           600,
		CacheMinTTL:              60,
		CacheMaxTTL:              86400,
		RejectTTL:                600,
		CloakTTL:                 600,
		SourceRequireNoLog:       true,
		SourceRequireNoFilter:    true,
		SourceIPv4:               true,
		SourceIPv6:               false,
		SourceDNSCrypt:           true,
		SourceDoH:                true,
		SourceODoH:               false,
		MaxClients:               250,
		BootstrapResolvers:       []string{DefaultBootstrapResolver},
		IgnoreSystemDNS:          false,
		LogMaxSize:               10,
		LogMaxAge:                7,
		LogMaxBackups:            1,
		TLSDisableSessionTickets: false,
		TLSCipherSuite:           nil,
		TLSKeyLogFile:            "",
		NetprobeTimeout:          60,
		OfflineMode:              false,
		RefusedCodeInResponses:   false,
		LBEstimator:              true,
		BlockedQueryResponse:     "hinfo",
		BrokenImplementations: BrokenImplementationsConfig{
			FragmentsBlocked: []string{
				"cisco", "cisco-ipv6", "cisco-familyshield", "cisco-familyshield-ipv6",
				"cleanbrowsing-adult", "cleanbrowsing-adult-ipv6", "cleanbrowsing-family", "cleanbrowsing-family-ipv6", "cleanbrowsing-security", "cleanbrowsing-security-ipv6",
			},
		},
		AnonymizedDNS: AnonymizedDNSConfig{
			DirectCertFallback: true,
		},
		CloakedPTR: false,
	}
}

type StaticConfig struct {
	Stamp string
}

type SourceConfig struct {
	URL            string
	URLs           []string
	MinisignKeyStr string `toml:"minisign_key"`
	CacheFile      string `toml:"cache_file"`
	FormatStr      string `toml:"format"`
	RefreshDelay   int    `toml:"refresh_delay"`
	Prefix         string
}

type QueryLogConfig struct {
	File          string
	Format        string
	IgnoredQtypes []string `toml:"ignored_qtypes"`
}

type NxLogConfig struct {
	File   string
	Format string
}

type BlockNameConfig struct {
	File    string `toml:"blocked_names_file"`
	LogFile string `toml:"log_file"`
	Format  string `toml:"log_format"`
}

type BlockNameConfigLegacy struct {
	File    string `toml:"blacklist_file"`
	LogFile string `toml:"log_file"`
	Format  string `toml:"log_format"`
}

type WhitelistNameConfigLegacy struct {
	File    string `toml:"whitelist_file"`
	LogFile string `toml:"log_file"`
	Format  string `toml:"log_format"`
}

type AllowedNameConfig struct {
	File    string `toml:"allowed_names_file"`
	LogFile string `toml:"log_file"`
	Format  string `toml:"log_format"`
}

type BlockIPConfig struct {
	File    string `toml:"blocked_ips_file"`
	LogFile string `toml:"log_file"`
	Format  string `toml:"log_format"`
}

type BlockIPConfigLegacy struct {
	File    string `toml:"blacklist_file"`
	LogFile string `toml:"log_file"`
	Format  string `toml:"log_format"`
}

type AllowIPConfig struct {
	File    string `toml:"allowed_ips_file"`
	LogFile string `toml:"log_file"`
	Format  string `toml:"log_format"`
}

type AnonymizedDNSRouteConfig struct {
	ServerName string   `toml:"server_name"`
	RelayNames []string `toml:"via"`
}

type AnonymizedDNSConfig struct {
	Routes             []AnonymizedDNSRouteConfig `toml:"routes"`
	SkipIncompatible   bool                       `toml:"skip_incompatible"`
	DirectCertFallback bool                       `toml:"direct_cert_fallback"`
}

type BrokenImplementationsConfig struct {
	BrokenQueryPadding []string `toml:"broken_query_padding"`
	FragmentsBlocked   []string `toml:"fragments_blocked"`
}

type LocalDoHConfig struct {
	ListenAddresses []string `toml:"listen_addresses"`
	Path            string   `toml:"path"`
	CertFile        string   `toml:"cert_file"`
	CertKeyFile     string   `toml:"cert_key_file"`
}

type ServerSummary struct {
	Name        string   `json:"name"`
	Proto       string   `json:"proto"`
	IPv6        bool     `json:"ipv6"`
	Addrs       []string `json:"addrs,omitempty"`
	Ports       []int    `json:"ports"`
	DNSSEC      *bool    `json:"dnssec,omitempty"`
	NoLog       bool     `json:"nolog"`
	NoFilter    bool     `json:"nofilter"`
	Description string   `json:"description,omitempty"`
	Stamp       string   `json:"stamp"`
}

type TLSClientAuthCredsConfig struct {
	ServerName string `toml:"server_name"`
	ClientCert string `toml:"client_cert"`
	ClientKey  string `toml:"client_key"`
	RootCA     string `toml:"root_ca"`
}

type DoHClientX509AuthConfig struct {
	Creds []TLSClientAuthCredsConfig `toml:"creds"`
}

type DNS64Config struct {
	Prefixes  []string `toml:"prefix"`
	Resolvers []string `toml:"resolver"`
}

type CaptivePortalsConfig struct {
	MapFile string `toml:"map_file"`
}

type ConfigFlags struct {
	Resolve                 *string
	List                    *bool
	ListAll                 *bool
	IncludeRelays           *bool
	JSONOutput              *bool
	Check                   *bool
	ConfigFile              *string
	Child                   *bool
	NetprobeTimeoutOverride *int
	ShowCerts               *bool
}

func findConfigFile(configFile *string) (string, error) {
	if _, err := os.Stat(*configFile); os.IsNotExist(err) {
		cdLocal()
		if _, err := os.Stat(*configFile); err != nil {
			return "", err
		}
	}
	pwd, err := os.Getwd()
	if err != nil {
		return "", err
	}
	if filepath.IsAbs(*configFile) {
		return *configFile, nil
	}
	return path.Join(pwd, *configFile), nil
}

func ConfigLoad(proxy *Proxy, flags *ConfigFlags) error {
	foundConfigFile, err := findConfigFile(flags.ConfigFile)
	if err != nil {
		return fmt.Errorf(
			"Unable to load the configuration file [%s] -- Maybe use the -config command-line switch?",
			*flags.ConfigFile,
		)
	}
	WarnIfMaybeWritableByOtherUsers(foundConfigFile)
	config := newConfig()
	md, err := toml.DecodeFile(foundConfigFile, &config)
	if err != nil {
		return err
	}

	if flags.Resolve != nil && len(*flags.Resolve) > 0 {
		addr := "127.0.0.1:53"
		if len(config.ListenAddresses) > 0 {
			addr = config.ListenAddresses[0]
		}
		Resolve(addr, *flags.Resolve, len(config.ServerNames) == 1)
		os.Exit(0)
	}

	if err := cdFileDir(foundConfigFile); err != nil {
		return err
	}

	// Check for unsupported keys in configuration
	undecoded := md.Undecoded()
	if len(undecoded) > 0 {
		return fmt.Errorf("Unsupported key in configuration file: [%s]", undecoded[0])
	}

	// Set up basic proxy properties
	proxy.showCerts = *flags.ShowCerts || len(os.Getenv("SHOW_CERTS")) > 0
	proxy.logMaxSize = config.LogMaxSize
	proxy.logMaxAge = config.LogMaxAge
	proxy.logMaxBackups = config.LogMaxBackups
	proxy.userName = config.UserName
	proxy.child = *flags.Child
<<<<<<< HEAD
	configFilePath := *flags.ConfigFile
	ipsCacheFilePath := "ips-cache.tmp"
	if parentDirSymbolIndex := strings.LastIndex(configFilePath, "/"); parentDirSymbolIndex >= 0 {
		ipsCacheFilePath = configFilePath[:parentDirSymbolIndex+1] + ipsCacheFilePath
	}
	proxy.xTransport = NewXTransport(ipsCacheFilePath)
	proxy.xTransport.ReadCachedIpsFromFile()
	proxy.xTransport.tlsDisableSessionTickets = config.TLSDisableSessionTickets
	proxy.xTransport.tlsCipherSuite = config.TLSCipherSuite
	proxy.xTransport.mainProto = proxy.mainProto
	proxy.xTransport.http3 = config.HTTP3
	if len(config.BootstrapResolvers) == 0 && len(config.BootstrapResolversLegacy) > 0 {
		dlog.Warnf("fallback_resolvers was renamed to bootstrap_resolvers - Please update your configuration")
		config.BootstrapResolvers = config.BootstrapResolversLegacy
	}
	if len(config.BootstrapResolvers) > 0 {
		for _, resolver := range config.BootstrapResolvers {
			if err := isIPAndPort(resolver); err != nil {
				return fmt.Errorf("Bootstrap resolver [%v]: %v", resolver, err)
			}
		}
		proxy.xTransport.ignoreSystemDNS = config.IgnoreSystemDNS
	}
	proxy.xTransport.bootstrapResolvers = config.BootstrapResolvers
	proxy.xTransport.useIPv4 = config.SourceIPv4
	proxy.xTransport.useIPv6 = config.SourceIPv6
	proxy.xTransport.keepAlive = time.Duration(config.KeepAlive) * time.Second
	if len(config.HTTPProxyURL) > 0 {
		httpProxyURL, err := url.Parse(config.HTTPProxyURL)
		if err != nil {
			return fmt.Errorf("Unable to parse the HTTP proxy URL [%v]", config.HTTPProxyURL)
		}
		proxy.xTransport.httpProxyFunction = http.ProxyURL(httpProxyURL)
=======
	proxy.enableHotReload = config.EnableHotReload
	proxy.xTransport = NewXTransport()

	// Configure logging
	configureLogging(proxy, flags, &config)

	// Configure XTransport
	if err := configureXTransport(proxy, &config); err != nil {
		return err
>>>>>>> 00914a4e
	}

	// Configure DoH client authentication
	if err := configureDoHClientAuth(proxy, &config); err != nil {
		return err
	}

	// Configure server parameters
	configureServerParams(proxy, &config)

<<<<<<< HEAD
	if md.IsDefined("refused_code_in_responses") {
		dlog.Notice("config option `refused_code_in_responses` is deprecated, use `blocked_query_response`")
		if config.RefusedCodeInResponses {
			config.BlockedQueryResponse = "refused"
		} else {
			config.BlockedQueryResponse = "hinfo"
		}
	}
	proxy.blockedQueryResponse = config.BlockedQueryResponse
	proxy.timeout = time.Duration(config.Timeout) * time.Millisecond
	proxy.maxClients = config.MaxClients
	proxy.mainProto = "udp"
	if config.ForceTCP {
		proxy.mainProto = "tcp"
	}
	proxy.certRefreshConcurrency = Max(1, config.CertRefreshConcurrency)
	proxy.certRefreshDelay = time.Duration(Max(60, config.CertRefreshDelay)) * time.Minute
	proxy.certRefreshDelayStartFailure = time.Duration(10 * time.Second)
	proxy.certRefreshDelayAfterFailure = time.Duration(30 * time.Minute)
	proxy.certIgnoreTimestamp = config.CertIgnoreTimestamp
	proxy.ephemeralKeys = config.EphemeralKeys
	if len(config.ListenAddresses) == 0 && len(config.LocalDoH.ListenAddresses) == 0 {
		dlog.Debug("No local IP/port configured")
	}
	lbStrategy := LBStrategy(DefaultLBStrategy)
	switch lbStrategyStr := strings.ToLower(config.LBStrategy); lbStrategyStr {
	case "":
		// default
	case "p2":
		lbStrategy = LBStrategyP2{}
	case "ph":
		lbStrategy = LBStrategyPH{}
	case "fastest":
	case "first":
		lbStrategy = LBStrategyFirst{}
	case "random":
		lbStrategy = LBStrategyRandom{}
	default:
		if strings.HasPrefix(lbStrategyStr, "p") {
			n, err := strconv.ParseInt(strings.TrimPrefix(lbStrategyStr, "p"), 10, 32)
			if err != nil || n <= 0 {
				dlog.Warnf("Invalid load balancing strategy: [%s]", config.LBStrategy)
			} else {
				lbStrategy = LBStrategyPN{n: int(n)}
			}
		} else {
			dlog.Warnf("Unknown load balancing strategy: [%s]", config.LBStrategy)
		}
	}
	proxy.serversInfo.lbStrategy = lbStrategy
	proxy.serversInfo.lbEstimator = config.LBEstimator

	proxy.listenAddresses = config.ListenAddresses
	proxy.localDoHListenAddresses = config.LocalDoH.ListenAddresses
	if len(config.LocalDoH.Path) > 0 && config.LocalDoH.Path[0] != '/' {
		return fmt.Errorf("local DoH: [%s] cannot be a valid URL path. Read the documentation", config.LocalDoH.Path)
	}
	proxy.localDoHPath = config.LocalDoH.Path
	proxy.localDoHCertFile = config.LocalDoH.CertFile
	proxy.localDoHCertKeyFile = config.LocalDoH.CertKeyFile
	proxy.pluginBlockIPv6 = config.BlockIPv6
	proxy.pluginBlockUnqualified = config.BlockUnqualified
	proxy.pluginBlockUndelegated = config.BlockUndelegated
	proxy.cache = config.Cache
	proxy.cacheSize = config.CacheSize

	if config.CacheNegTTL > 0 {
		proxy.cacheNegMinTTL = config.CacheNegTTL
		proxy.cacheNegMaxTTL = config.CacheNegTTL
	} else {
		proxy.cacheNegMinTTL = config.CacheNegMinTTL
		proxy.cacheNegMaxTTL = config.CacheNegMaxTTL
	}

	proxy.cacheMinTTL = config.CacheMinTTL
	proxy.cacheMaxTTL = config.CacheMaxTTL
	proxy.rejectTTL = config.RejectTTL
	proxy.cloakTTL = config.CloakTTL
	proxy.cloakedPTR = config.CloakedPTR

	proxy.queryMeta = config.QueryMeta

	if len(config.EDNSClientSubnet) != 0 {
		proxy.ednsClientSubnets = make([]*net.IPNet, 0)
		for _, cidr := range config.EDNSClientSubnet {
			_, net, err := net.ParseCIDR(cidr)
			if err != nil {
				return fmt.Errorf("Invalid EDNS-client-subnet CIDR: [%v]", cidr)
			}
			proxy.ednsClientSubnets = append(proxy.ednsClientSubnets, net)
		}
	}
=======
	// Configure load balancing
	configureLoadBalancing(proxy, &config)
>>>>>>> 00914a4e

	// Configure plugins
	configurePlugins(proxy, &config)

	// Configure EDNS client subnet
	if err := configureEDNSClientSubnet(proxy, &config); err != nil {
		return err
	}

	// Configure query logging
	if err := configureQueryLog(proxy, &config); err != nil {
		return err
	}

	// Configure NX domain logging
	if err := configureNXLog(proxy, &config); err != nil {
		return err
	}

	// Configure blocked names
	if err := configureBlockedNames(proxy, &config); err != nil {
		return err
	}

	// Configure allowed names
	if err := configureAllowedNames(proxy, &config); err != nil {
		return err
	}

	// Configure blocked IPs
	if err := configureBlockedIPs(proxy, &config); err != nil {
		return err
	}

	// Configure allowed IPs
	if err := configureAllowedIPs(proxy, &config); err != nil {
		return err
	}

	// Configure additional files
	configureAdditionalFiles(proxy, &config)

	// Configure weekly ranges
	if err := configureWeeklyRanges(proxy, &config); err != nil {
		return err
	}

	// Configure anonymized DNS
	configureAnonymizedDNS(proxy, &config)

	// Configure broken implementations
	configureBrokenImplementations(proxy, &config)

	// Configure DNS64
	configureDNS64(proxy, &config)

	// Configure source restrictions
	configureSourceRestrictions(proxy, flags, &config)

	// Initialize networking
	if err := initializeNetworking(proxy, flags, &config); err != nil {
		return err
	}

	// if 'userName' is set and we are the parent process drop privilege and exit
	if len(proxy.userName) > 0 && !proxy.child {
		proxy.dropPrivilege(proxy.userName, FileDescriptors)
		return errors.New(
			"Dropping privileges is not supporting on this operating system. Unset `user_name` in the configuration file",
		)
	}

	// Load sources and verify servers
	if !config.OfflineMode {
		if err := config.loadSources(proxy); err != nil {
			return err
		}
		if len(proxy.registeredServers) == 0 {
			return errors.New("None of the servers listed in the server_names list was found in the configured sources.")
		}
	}

	// Handle listing servers if requested
	if *flags.List || *flags.ListAll {
		if err := config.printRegisteredServers(proxy, *flags.JSONOutput, *flags.IncludeRelays); err != nil {
			return err
		}
		os.Exit(0)
	}

	// Log anonymized DNS routes
	if proxy.routes != nil && len(*proxy.routes) > 0 {
		hasSpecificRoutes := false
		for _, server := range proxy.registeredServers {
			if via, ok := (*proxy.routes)[server.name]; ok {
				if server.stamp.Proto != stamps.StampProtoTypeDNSCrypt &&
					server.stamp.Proto != stamps.StampProtoTypeODoHTarget {
					dlog.Errorf(
						"DNS anonymization is only supported with the DNSCrypt and ODoH protocols - Connections to [%v] cannot be anonymized",
						server.name,
					)
				} else {
					dlog.Noticef("Anonymized DNS: routing [%v] via %v", server.name, via)
				}
				hasSpecificRoutes = true
			}
		}
		if via, ok := (*proxy.routes)["*"]; ok {
			if hasSpecificRoutes {
				dlog.Noticef("Anonymized DNS: routing everything else via %v", via)
			} else {
				dlog.Noticef("Anonymized DNS: routing everything via %v", via)
			}
		}
	}

	// Exit if just checking configuration
	if *flags.Check {
		dlog.Notice("Configuration successfully checked")
		os.Exit(0)
	}

	return nil
}

// GetRefusedFlag - Returns whether the config has defined refused_code_in_responses
func (config *Config) GetRefusedFlag(configFile string) (bool, bool) {
	var refused bool
	md, err := toml.DecodeFile(configFile, &refused)
	if err != nil {
		return false, false
	}
	return refused, md.IsDefined("refused_code_in_responses")
}

// configureBrokenImplementations - Helper function for IsDefined check
func configureBrokenImplementations(proxy *Proxy, config *Config) {
	// Backwards compatibility
	config.BrokenImplementations.FragmentsBlocked = append(
		config.BrokenImplementations.FragmentsBlocked,
		config.BrokenImplementations.BrokenQueryPadding...)

	proxy.serversBlockingFragments = config.BrokenImplementations.FragmentsBlocked
}

// configureDNS64 - Helper function for DNS64
func configureDNS64(proxy *Proxy, config *Config) {
	proxy.dns64Prefixes = config.DNS64.Prefixes
	proxy.dns64Resolvers = config.DNS64.Resolvers
}

func (config *Config) printRegisteredServers(proxy *Proxy, jsonOutput bool, includeRelays bool) error {
	var summary []ServerSummary
	if includeRelays {
		for _, registeredRelay := range proxy.registeredRelays {
			addrStr, port := registeredRelay.stamp.ServerAddrStr, stamps.DefaultPort
			var hostAddr string
			hostAddr, port = ExtractHostAndPort(addrStr, port)
			addrs := make([]string, 0)
			if (registeredRelay.stamp.Proto == stamps.StampProtoTypeDoH || registeredRelay.stamp.Proto == stamps.StampProtoTypeODoHTarget) &&
				len(registeredRelay.stamp.ProviderName) > 0 {
				providerName := registeredRelay.stamp.ProviderName
				var host string
				host, port = ExtractHostAndPort(providerName, port)
				addrs = append(addrs, host)
			}
			if len(addrStr) > 0 {
				addrs = append(addrs, hostAddr)
			}
			nolog := true
			nofilter := true
			if registeredRelay.stamp.Proto == stamps.StampProtoTypeODoHRelay {
				nolog = registeredRelay.stamp.Props&stamps.ServerInformalPropertyNoLog != 0
			}
			serverSummary := ServerSummary{
				Name:        registeredRelay.name,
				Proto:       registeredRelay.stamp.Proto.String(),
				IPv6:        strings.HasPrefix(addrStr, "["),
				Ports:       []int{port},
				Addrs:       addrs,
				NoLog:       nolog,
				NoFilter:    nofilter,
				Description: registeredRelay.description,
				Stamp:       registeredRelay.stamp.String(),
			}
			if jsonOutput {
				summary = append(summary, serverSummary)
			} else {
				fmt.Println(serverSummary.Name)
			}
		}
	}
	for _, registeredServer := range proxy.registeredServers {
		addrStr, port := registeredServer.stamp.ServerAddrStr, stamps.DefaultPort
		var hostAddr string
		hostAddr, port = ExtractHostAndPort(addrStr, port)
		addrs := make([]string, 0)
		if (registeredServer.stamp.Proto == stamps.StampProtoTypeDoH || registeredServer.stamp.Proto == stamps.StampProtoTypeODoHTarget) &&
			len(registeredServer.stamp.ProviderName) > 0 {
			providerName := registeredServer.stamp.ProviderName
			var host string
			host, port = ExtractHostAndPort(providerName, port)
			addrs = append(addrs, host)
		}
		if len(addrStr) > 0 {
			addrs = append(addrs, hostAddr)
		}
		dnssec := registeredServer.stamp.Props&stamps.ServerInformalPropertyDNSSEC != 0
		serverSummary := ServerSummary{
			Name:        registeredServer.name,
			Proto:       registeredServer.stamp.Proto.String(),
			IPv6:        strings.HasPrefix(addrStr, "["),
			Ports:       []int{port},
			Addrs:       addrs,
			DNSSEC:      &dnssec,
			NoLog:       registeredServer.stamp.Props&stamps.ServerInformalPropertyNoLog != 0,
			NoFilter:    registeredServer.stamp.Props&stamps.ServerInformalPropertyNoFilter != 0,
			Description: registeredServer.description,
			Stamp:       registeredServer.stamp.String(),
		}
		if jsonOutput {
			summary = append(summary, serverSummary)
		} else {
			fmt.Println(serverSummary.Name)
		}
	}
	if jsonOutput {
		jsonStr, err := json.MarshalIndent(summary, "", " ")
		if err != nil {
			return err
		}
		fmt.Print(string(jsonStr))
	}
	return nil
}

func (config *Config) loadSources(proxy *Proxy) error {
	for cfgSourceName, cfgSource_ := range config.SourcesConfig {
		cfgSource := cfgSource_
		rand.Shuffle(len(cfgSource.URLs), func(i, j int) {
			cfgSource.URLs[i], cfgSource.URLs[j] = cfgSource.URLs[j], cfgSource.URLs[i]
		})
		if err := config.loadSource(proxy, cfgSourceName, &cfgSource); err != nil {
			return err
		}
	}
	for name, config := range config.StaticsConfig {
		if stamp, err := stamps.NewServerStampFromString(config.Stamp); err == nil {
			if stamp.Proto == stamps.StampProtoTypeDNSCryptRelay || stamp.Proto == stamps.StampProtoTypeODoHRelay {
				dlog.Debugf("Adding [%s] to the set of available static relays", name)
				registeredServer := RegisteredServer{name: name, stamp: stamp, description: "static relay"}
				proxy.registeredRelays = append(proxy.registeredRelays, registeredServer)
			}
		}
	}
	if len(config.ServerNames) == 0 {
		for serverName := range config.StaticsConfig {
			config.ServerNames = append(config.ServerNames, serverName)
		}
	}
	for _, serverName := range config.ServerNames {
		staticConfig, ok := config.StaticsConfig[serverName]
		if !ok {
			continue
		}
		if len(staticConfig.Stamp) == 0 {
			return fmt.Errorf("Missing stamp for the static [%s] definition", serverName)
		}
		stamp, err := stamps.NewServerStampFromString(staticConfig.Stamp)
		if err != nil {
			return fmt.Errorf("Stamp error for the static [%s] definition: [%v]", serverName, err)
		}
		proxy.registeredServers = append(proxy.registeredServers, RegisteredServer{name: serverName, stamp: stamp})
	}
	if err := proxy.updateRegisteredServers(); err != nil {
		return err
	}
	rs1 := proxy.registeredServers
	rs2 := proxy.serversInfo.registeredServers
	rand.Shuffle(len(rs1), func(i, j int) {
		rs1[i], rs1[j] = rs1[j], rs1[i]
	})
	rand.Shuffle(len(rs2), func(i, j int) {
		rs2[i], rs2[j] = rs2[j], rs2[i]
	})
	return nil
}

func (config *Config) loadSource(proxy *Proxy, cfgSourceName string, cfgSource *SourceConfig) error {
	if len(cfgSource.URLs) == 0 {
		if len(cfgSource.URL) == 0 {
			dlog.Debugf("Missing URLs for source [%s]", cfgSourceName)
		} else {
			cfgSource.URLs = []string{cfgSource.URL}
		}
	}
	if cfgSource.MinisignKeyStr == "" {
		return fmt.Errorf("Missing Minisign key for source [%s]", cfgSourceName)
	}
	if cfgSource.CacheFile == "" {
		return fmt.Errorf("Missing cache file for source [%s]", cfgSourceName)
	}
	if cfgSource.FormatStr == "" {
		cfgSource.FormatStr = "v2"
	}
	if cfgSource.RefreshDelay <= 0 {
		cfgSource.RefreshDelay = 72
	}
	cfgSource.RefreshDelay = Min(169, Max(25, cfgSource.RefreshDelay))
	source, err := NewSource(
		cfgSourceName,
		proxy.xTransport,
		cfgSource.URLs,
		cfgSource.MinisignKeyStr,
		cfgSource.CacheFile,
		cfgSource.FormatStr,
		time.Duration(cfgSource.RefreshDelay)*time.Hour,
		cfgSource.Prefix,
	)
	if err != nil {
		if len(source.bin) <= 0 {
			dlog.Criticalf("Unable to retrieve source [%s]: [%s]", cfgSourceName, err)
			return err
		}
		dlog.Infof("Downloading [%s] failed: %v, using cache file to startup", source.name, err)
	}
	proxy.sources = append(proxy.sources, source)
	return nil
}

func includesName(names []string, name string) bool {
	for _, found := range names {
		if strings.EqualFold(found, name) {
			return true
		}
	}
	return false
}

func cdFileDir(fileName string) error {
	return os.Chdir(filepath.Dir(fileName))
}

func cdLocal() {
	exeFileName, err := os.Executable()
	if err != nil {
		dlog.Warnf(
			"Unable to determine the executable directory: [%s] -- You will need to specify absolute paths in the configuration file",
			err,
		)
	} else if err := os.Chdir(filepath.Dir(exeFileName)); err != nil {
		dlog.Warnf("Unable to change working directory to [%s]: %s", exeFileName, err)
	}
}

func isIPAndPort(addrStr string) error {
	host, port := ExtractHostAndPort(addrStr, -1)
	if ip := ParseIP(host); ip == nil {
		return fmt.Errorf("Host does not parse as IP '%s'", addrStr)
	} else if port == -1 {
		return fmt.Errorf("Port missing '%s'", addrStr)
	} else if _, err := strconv.ParseUint(strconv.Itoa(port), 10, 16); err != nil {
		return fmt.Errorf("Port does not parse '%s' [%v]", addrStr, err)
	}
	return nil
}<|MERGE_RESOLUTION|>--- conflicted
+++ resolved
@@ -366,7 +366,7 @@
 	proxy.logMaxBackups = config.LogMaxBackups
 	proxy.userName = config.UserName
 	proxy.child = *flags.Child
-<<<<<<< HEAD
+	proxy.enableHotReload = config.EnableHotReload
 	configFilePath := *flags.ConfigFile
 	ipsCacheFilePath := "ips-cache.tmp"
 	if parentDirSymbolIndex := strings.LastIndex(configFilePath, "/"); parentDirSymbolIndex >= 0 {
@@ -374,35 +374,6 @@
 	}
 	proxy.xTransport = NewXTransport(ipsCacheFilePath)
 	proxy.xTransport.ReadCachedIpsFromFile()
-	proxy.xTransport.tlsDisableSessionTickets = config.TLSDisableSessionTickets
-	proxy.xTransport.tlsCipherSuite = config.TLSCipherSuite
-	proxy.xTransport.mainProto = proxy.mainProto
-	proxy.xTransport.http3 = config.HTTP3
-	if len(config.BootstrapResolvers) == 0 && len(config.BootstrapResolversLegacy) > 0 {
-		dlog.Warnf("fallback_resolvers was renamed to bootstrap_resolvers - Please update your configuration")
-		config.BootstrapResolvers = config.BootstrapResolversLegacy
-	}
-	if len(config.BootstrapResolvers) > 0 {
-		for _, resolver := range config.BootstrapResolvers {
-			if err := isIPAndPort(resolver); err != nil {
-				return fmt.Errorf("Bootstrap resolver [%v]: %v", resolver, err)
-			}
-		}
-		proxy.xTransport.ignoreSystemDNS = config.IgnoreSystemDNS
-	}
-	proxy.xTransport.bootstrapResolvers = config.BootstrapResolvers
-	proxy.xTransport.useIPv4 = config.SourceIPv4
-	proxy.xTransport.useIPv6 = config.SourceIPv6
-	proxy.xTransport.keepAlive = time.Duration(config.KeepAlive) * time.Second
-	if len(config.HTTPProxyURL) > 0 {
-		httpProxyURL, err := url.Parse(config.HTTPProxyURL)
-		if err != nil {
-			return fmt.Errorf("Unable to parse the HTTP proxy URL [%v]", config.HTTPProxyURL)
-		}
-		proxy.xTransport.httpProxyFunction = http.ProxyURL(httpProxyURL)
-=======
-	proxy.enableHotReload = config.EnableHotReload
-	proxy.xTransport = NewXTransport()
 
 	// Configure logging
 	configureLogging(proxy, flags, &config)
@@ -410,7 +381,6 @@
 	// Configure XTransport
 	if err := configureXTransport(proxy, &config); err != nil {
 		return err
->>>>>>> 00914a4e
 	}
 
 	// Configure DoH client authentication
@@ -421,103 +391,8 @@
 	// Configure server parameters
 	configureServerParams(proxy, &config)
 
-<<<<<<< HEAD
-	if md.IsDefined("refused_code_in_responses") {
-		dlog.Notice("config option `refused_code_in_responses` is deprecated, use `blocked_query_response`")
-		if config.RefusedCodeInResponses {
-			config.BlockedQueryResponse = "refused"
-		} else {
-			config.BlockedQueryResponse = "hinfo"
-		}
-	}
-	proxy.blockedQueryResponse = config.BlockedQueryResponse
-	proxy.timeout = time.Duration(config.Timeout) * time.Millisecond
-	proxy.maxClients = config.MaxClients
-	proxy.mainProto = "udp"
-	if config.ForceTCP {
-		proxy.mainProto = "tcp"
-	}
-	proxy.certRefreshConcurrency = Max(1, config.CertRefreshConcurrency)
-	proxy.certRefreshDelay = time.Duration(Max(60, config.CertRefreshDelay)) * time.Minute
-	proxy.certRefreshDelayStartFailure = time.Duration(10 * time.Second)
-	proxy.certRefreshDelayAfterFailure = time.Duration(30 * time.Minute)
-	proxy.certIgnoreTimestamp = config.CertIgnoreTimestamp
-	proxy.ephemeralKeys = config.EphemeralKeys
-	if len(config.ListenAddresses) == 0 && len(config.LocalDoH.ListenAddresses) == 0 {
-		dlog.Debug("No local IP/port configured")
-	}
-	lbStrategy := LBStrategy(DefaultLBStrategy)
-	switch lbStrategyStr := strings.ToLower(config.LBStrategy); lbStrategyStr {
-	case "":
-		// default
-	case "p2":
-		lbStrategy = LBStrategyP2{}
-	case "ph":
-		lbStrategy = LBStrategyPH{}
-	case "fastest":
-	case "first":
-		lbStrategy = LBStrategyFirst{}
-	case "random":
-		lbStrategy = LBStrategyRandom{}
-	default:
-		if strings.HasPrefix(lbStrategyStr, "p") {
-			n, err := strconv.ParseInt(strings.TrimPrefix(lbStrategyStr, "p"), 10, 32)
-			if err != nil || n <= 0 {
-				dlog.Warnf("Invalid load balancing strategy: [%s]", config.LBStrategy)
-			} else {
-				lbStrategy = LBStrategyPN{n: int(n)}
-			}
-		} else {
-			dlog.Warnf("Unknown load balancing strategy: [%s]", config.LBStrategy)
-		}
-	}
-	proxy.serversInfo.lbStrategy = lbStrategy
-	proxy.serversInfo.lbEstimator = config.LBEstimator
-
-	proxy.listenAddresses = config.ListenAddresses
-	proxy.localDoHListenAddresses = config.LocalDoH.ListenAddresses
-	if len(config.LocalDoH.Path) > 0 && config.LocalDoH.Path[0] != '/' {
-		return fmt.Errorf("local DoH: [%s] cannot be a valid URL path. Read the documentation", config.LocalDoH.Path)
-	}
-	proxy.localDoHPath = config.LocalDoH.Path
-	proxy.localDoHCertFile = config.LocalDoH.CertFile
-	proxy.localDoHCertKeyFile = config.LocalDoH.CertKeyFile
-	proxy.pluginBlockIPv6 = config.BlockIPv6
-	proxy.pluginBlockUnqualified = config.BlockUnqualified
-	proxy.pluginBlockUndelegated = config.BlockUndelegated
-	proxy.cache = config.Cache
-	proxy.cacheSize = config.CacheSize
-
-	if config.CacheNegTTL > 0 {
-		proxy.cacheNegMinTTL = config.CacheNegTTL
-		proxy.cacheNegMaxTTL = config.CacheNegTTL
-	} else {
-		proxy.cacheNegMinTTL = config.CacheNegMinTTL
-		proxy.cacheNegMaxTTL = config.CacheNegMaxTTL
-	}
-
-	proxy.cacheMinTTL = config.CacheMinTTL
-	proxy.cacheMaxTTL = config.CacheMaxTTL
-	proxy.rejectTTL = config.RejectTTL
-	proxy.cloakTTL = config.CloakTTL
-	proxy.cloakedPTR = config.CloakedPTR
-
-	proxy.queryMeta = config.QueryMeta
-
-	if len(config.EDNSClientSubnet) != 0 {
-		proxy.ednsClientSubnets = make([]*net.IPNet, 0)
-		for _, cidr := range config.EDNSClientSubnet {
-			_, net, err := net.ParseCIDR(cidr)
-			if err != nil {
-				return fmt.Errorf("Invalid EDNS-client-subnet CIDR: [%v]", cidr)
-			}
-			proxy.ednsClientSubnets = append(proxy.ednsClientSubnets, net)
-		}
-	}
-=======
 	// Configure load balancing
 	configureLoadBalancing(proxy, &config)
->>>>>>> 00914a4e
 
 	// Configure plugins
 	configurePlugins(proxy, &config)
